import ee
from eepackages import assets
from eepackages import utils


def computeSurfaceWaterArea(
    waterbody,
    start_filter,
    start,
    stop,
    scale,
    waterOccurrence,
    opt_missions=None,
    quality_score_attributes=None,
):
    """
    compute the surface area of given waterbody between start and stop, using images between
    start_filter and stop to obtain a representative set of images to filter cloudy images.

    args:
      waterbody: waterbody feature
      start_filter: start date of images using to filter cloudy images
      start: start date of analysis
      stop: stop date of analysis
      scale: scale of analysis
      waterOccurrence: feature collection of reference water occurrence data.
      opt_missions: mission codes to use for the input imagery. Leave empty for a recommended set of
        missions.
      quality_score_attribute: if the quality_score is precomputed, a ranked list of attributes of
        the waterbody to use as quality_score. Otherwise None.
    returns:
      image collection containing water layers.
    """

    geom = ee.Feature(waterbody).geometry()

    missions = ["L4", "L5", "L7", "L8", "S2"]
    props = waterbody.getInfo()["properties"]
    quality_score_threshold = None
    if quality_score_attributes:
        for prop in quality_score_attributes:
            att = props.get(prop)
            if att:
                quality_score_threshold = att
                break

    if opt_missions:
        missions = opt_missions

    images = assets.getImages(
        geom,
        {
            "resample": True,
            "filter": ee.Filter.date(start_filter, stop),
            "missions": missions,
            "scale": scale * 10,
        },
    )

    options = {
        # 'cloudFrequencyThresholdDelta': -0.15
        "scale": scale * 5,
        "cloud_frequency": props.get("cloud_frequency"),
        "quality_score_cloud_threshold": quality_score_threshold,
    }

    g = geom.buffer(300, scale)

    images = assets.getMostlyCleanImages(images, g, options).sort("system:time_start")
    images = images.filterDate(start, stop)

    # all images, but with quality score
    # images = (assets.addQualityScore(images, g, options)
    #   .filter(ee.Filter.gt('quality_score', 0))) # sometimes null?!

    # print('Image count (clean): ', images.size())

    water = images.map(
        lambda i: computeSurfaceWaterArea_SingleImage(
            i, waterbody, scale, waterOccurrence
        )
    )

    water = water.filter(ee.Filter.neq("area", 0))

    return water


def computeSurfaceWaterArea_SingleImage(i, waterbody, scale, waterOccurrence):
    geom = ee.Feature(waterbody).geometry()

<<<<<<< HEAD
    fillPercentile = 50  # we don't trust our prior
=======
    fillPercentile = 50  # // we don't trust our prior
>>>>>>> d4c16067

    ndwiBands = ["green", "swir"]
    # var ndwiBands = ['green', 'nir']

    waterMaxImage = ee.Image().float().paint(waterbody.buffer(150), 1)

    maxArea = waterbody.area(scale)

    t = i.get("system:time_start")

    i = i.updateMask(waterMaxImage).updateMask(
        i.select("swir").min(i.select("nir")).gt(0.001)
    )

    ndwi = i.normalizedDifference(ndwiBands)

    # var water = ndwi.gt(0)

    th = utils.computeThresholdUsingOtsu(ndwi, scale, geom, 0.5, 0.7, -0.2)
    water = ndwi.gt(th)

    area = (
        ee.Image.pixelArea()
        .mask(water)
        .reduceRegion(**{"reducer": ee.Reducer.sum(), "geometry": geom, "scale": scale})
        .get("area")
    )

    # # fill missing, estimate water probability as the lowest percentile.
    # var waterEdge = ee.Algorithms.CannyEdgeDetector(water, 0.1, 0)
    waterEdge = ee.Algorithms.CannyEdgeDetector(ndwi, 0.5, 0.7)

    # image mask
    imageMask = ndwi.mask()

    # var imageMask = i.select(ndwiBands).reduce(ee.Reducer.allNonZero())

    # imageMask = utils.focalMin(imageMask, ee.Number(scale) * 1.5)
    imageMask = imageMask.focal_min(ee.Number(scale).multiply(1.5), "square", "meters")
    # .multiply(waterMaxImage)

    # TODO: exclude non-water/missing boundsry
    waterEdge = waterEdge.updateMask(imageMask)

    # # clip by clouds
    # var bad = ee.Image(1).float().subtract(i.select('weight'))
    # bad = utils.focalMax(bad, 90).not()
    # waterEdge = waterEdge.updateMask(bad)

    # get water probability around edges
    # P(D|W) = P(D|W) * P(W) / P(D) ~=  P(D|W) * P(W)
    p = (
        waterOccurrence.mask(waterEdge)
        .reduceRegion(
            **{
                "reducer": ee.Reducer.percentile([fillPercentile]),
                "geometry": geom,
                "scale": scale,
            }
        )
        .values()
        .get(0)
    )

    # TODO: exclude edges belonging to cloud/water or cloud/land

    # TODO: use multiple percentiles (confidence margin)

    p = ee.Algorithms.If(ee.Algorithms.IsEqual(p, None), 101, p)

    waterFill = waterOccurrence.gt(ee.Image.constant(p)).updateMask(
        water.unmask(0, False).Not()
    )

    # exclude false-positive, where we're sure in a non-water
    nonWater = ndwi.lt(-0.15).unmask(0, False)
    waterFill = waterFill.updateMask(nonWater.Not())

    fill = (
        ee.Image.pixelArea()
        .mask(waterFill)
        .reduceRegion(**{"reducer": ee.Reducer.sum(), "geometry": geom, "scale": scale})
        .get("area")
    )

    area_filled = ee.Number(area).add(fill)

    filled_fraction = ee.Number(fill).divide(area_filled)

    return (
        i.addBands(waterFill.rename("water_fill"))
        .addBands(waterEdge.rename("water_edge"))
        .addBands(ndwi.rename("ndwi"))
        .addBands(water.rename("water"))
        .set(
            {
                "p": p,
                "area": area,
                "area_filled": area_filled,
                "filled_fraction": filled_fraction,
                "system:time_start": t,
                "ndwi_threshold": th,
                "waterOccurrenceExpected": waterOccurrence.mask(waterEdge),
            }
        )
    )


def computeSurfaceWaterAreaJRC(waterbody, start, stop, scale):
    geom = ee.Feature(waterbody).geometry()

    jrcMonthly = ee.ImageCollection("JRC/GSW1_0/MonthlyHistory")
<<<<<<< HEAD

    def compute_area(i):
        area = (
            ee.Image.pixelArea()
            .mask(i.eq(2))
            .reduceRegion(
                {"reducer": ee.Reducer.sum(), "geometry": geom, "scale": scale}
            )
        )

        return i.set({"area": area.get("area")})

    water = jrcMonthly.filterDate(start, stop).map(compute_area)

    return water


def extrapolate_JRC_wo(waterbody, scale, max_trusted_occurrence=0.97):
    """
    extrapolate the JRC dataset based on a maximum value that is trusted.
    This is needed when a waterbody experiences an unprecedented drought, in which gap filling
    fails when using the JRC dataset as-is.
    """
    water_occurrence = (
        ee.Image("JRC/GSW1_4/GlobalSurfaceWater")
        .select("occurrence")
        .mask(1)  # Mask important to fix JRC inconsistent masking.
        .resample("bicubic")
        .divide(100)
    )

    # we don't trust water occurrence dataset when water level is below this (values > th)
    min_water = water_occurrence.gt(max_trusted_occurrence)

    # Calculate distance from water Occurence max
    dist = (
        min_water.Not()
        .fastDistanceTransform(150)
        .reproject(ee.Projection("EPSG:4326").atScale(100))
        .resample("bicubic")
        .sqrt()
        .multiply(100)
    )

    # calculate max distance for scaling to 1
    max_distance = dist.reduceRegion(
        reducer=ee.Reducer.max(),
        geometry=waterbody.geometry(),
        scale=scale,
        bestEffort=True,
    ).get("distance")

    # scale distance values from min_trusted_occurrence to 1
    extrap_scale = ee.Number(1).subtract(max_trusted_occurrence).divide(max_distance)
    water_occurrence_extrapolated = dist.multiply(extrap_scale).add(
        max_trusted_occurrence
    )

    return water_occurrence.where(
        water_occurrence.gt(max_trusted_occurrence), water_occurrence_extrapolated
    )
=======

    def compute_area(i):
        area = (
            ee.Image.pixelArea()
            .mask(i.eq(2))
            .reduceRegion(
                {"reducer": ee.Reducer.sum(), "geometry": geom, "scale": scale}
            )
        )

        return i.set({"area": area.get("area")})

    water = jrcMonthly.filterDate(start, stop).map(compute_area)

    return water
>>>>>>> d4c16067
<|MERGE_RESOLUTION|>--- conflicted
+++ resolved
@@ -89,11 +89,7 @@
 def computeSurfaceWaterArea_SingleImage(i, waterbody, scale, waterOccurrence):
     geom = ee.Feature(waterbody).geometry()
 
-<<<<<<< HEAD
-    fillPercentile = 50  # we don't trust our prior
-=======
     fillPercentile = 50  # // we don't trust our prior
->>>>>>> d4c16067
 
     ndwiBands = ["green", "swir"]
     # var ndwiBands = ['green', 'nir']
@@ -206,7 +202,6 @@
     geom = ee.Feature(waterbody).geometry()
 
     jrcMonthly = ee.ImageCollection("JRC/GSW1_0/MonthlyHistory")
-<<<<<<< HEAD
 
     def compute_area(i):
         area = (
@@ -267,21 +262,4 @@
 
     return water_occurrence.where(
         water_occurrence.gt(max_trusted_occurrence), water_occurrence_extrapolated
-    )
-=======
-
-    def compute_area(i):
-        area = (
-            ee.Image.pixelArea()
-            .mask(i.eq(2))
-            .reduceRegion(
-                {"reducer": ee.Reducer.sum(), "geometry": geom, "scale": scale}
-            )
-        )
-
-        return i.set({"area": area.get("area")})
-
-    water = jrcMonthly.filterDate(start, stop).map(compute_area)
-
-    return water
->>>>>>> d4c16067
+    )